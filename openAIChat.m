--- conflicted
+++ resolved
@@ -98,11 +98,8 @@
                 nvp.Functions                (1,:) {mustBeA(nvp.Functions, "openAIFunction")} = openAIFunction.empty
                 nvp.ModelName                (1,1) {mustBeMember(nvp.ModelName,["gpt-4", "gpt-4-0613", "gpt-4-32k", ...
                                                         "gpt-3.5-turbo", "gpt-3.5-turbo-0613", "gpt-3.5-turbo-16k",... 
-<<<<<<< HEAD
                                                         "gpt-3.5-turbo-16k-0613", "gpt-4-1106-preview"])} = "gpt-3.5-turbo"
-=======
-                                                        "gpt-3.5-turbo-16k-0613"])} = "gpt-3.5-turbo"
->>>>>>> 99a49a8d
+
                 nvp.Temperature                    {mustBeValidTemperature} = 1
                 nvp.TopProbabilityMass             {mustBeValidTopP} = 1
                 nvp.StopSequences                  {mustBeValidStop} = {}
